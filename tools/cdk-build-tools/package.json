--- conflicted
+++ resolved
@@ -37,15 +37,9 @@
     "pkglint": "1.25.0"
   },
   "dependencies": {
-<<<<<<< HEAD
-    "@typescript-eslint/eslint-plugin": "^2.19.2",
+    "@typescript-eslint/eslint-plugin": "^2.20.0",
     "@typescript-eslint/parser": "^2.20.0",
-    "awslint": "1.24.0",
-=======
-    "@typescript-eslint/eslint-plugin": "^2.20.0",
-    "@typescript-eslint/parser": "^2.19.2",
     "awslint": "1.25.0",
->>>>>>> 8e2e4920
     "colors": "^1.4.0",
     "eslint": "^6.8.0",
     "eslint-import-resolver-node": "^0.3.3",
