<<<<<<< HEAD
# Don't include original .ts files when doing `npm pack`
*.ts
!*.d.ts
coverage
.nyc_output
*.tgz
=======
/*
!/target
/target/*
!/target/*.jar
>>>>>>> dfc3da15
<|MERGE_RESOLUTION|>--- conflicted
+++ resolved
@@ -1,13 +1,10 @@
-<<<<<<< HEAD
 # Don't include original .ts files when doing `npm pack`
 *.ts
 !*.d.ts
 coverage
 .nyc_output
 *.tgz
-=======
 /*
 !/target
 /target/*
-!/target/*.jar
->>>>>>> dfc3da15
+!/target/*.jar